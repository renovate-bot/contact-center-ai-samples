--- conflicted
+++ resolved
@@ -14,13 +14,8 @@
 
 terraform {
   required_providers {
-<<<<<<< HEAD
-    archive = "~> 2.2.0"
+    archive = "~> 2.4.0"
     google  = "4.77.0"
-=======
-    archive = "~> 2.4.0"
-    google  = "4.45.0"
->>>>>>> 691cb37c
   }
 }
 
