--- conflicted
+++ resolved
@@ -19,13 +19,8 @@
 import flask
 import requests
 import status_utilities as su
-<<<<<<< HEAD
-from google.oauth2 import credentials
-from google.cloud import storage
-=======
 from google.cloud import storage
 from google.oauth2 import credentials
->>>>>>> 1805cedd
 
 logger = logging.getLogger(__name__)
 
@@ -89,16 +84,10 @@
 
 
 def get_cert(token, project_id, bucket):
-<<<<<<< HEAD
-    curr_credentials = credentials.Credentials(token)  
-    bucket_obj = storage.Client(project=project_id, credentials=curr_credentials).bucket(bucket)
-    blob = storage.blob.Blob(f'server.der', bucket_obj)
-=======
     """Utility method to get cert file from bucket."""
     curr_credentials = credentials.Credentials(token)
     bucket_obj = storage.Client(
         project=project_id, credentials=curr_credentials
     ).bucket(bucket)
     blob = storage.blob.Blob("server.der", bucket_obj)
->>>>>>> 1805cedd
     return blob.download_as_string()