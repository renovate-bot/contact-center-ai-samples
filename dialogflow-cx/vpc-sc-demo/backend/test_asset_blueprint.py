--- conflicted
+++ resolved
@@ -277,26 +277,12 @@
     endpoint = "/update_target"
     with patch.object(au, "tf_apply", return_value=apply_return_value) as mock_tf_apply:
         with patch.object(au, "tf_state_list", return_value=state):
-<<<<<<< HEAD
-            with app.test_client() as curr_client:
-                return_value = curr_client.post(
-                    endpoint,
-                    base_url=f"https://{MOCK_DOMAIN}",
-                    query_string={
-                        "project_id": "MOCK_PROJECT_ID",
-                        "region": "MOCK_REGION",
-                        "bucket": "MOCK_BUCKET_NAME",
-                    },
-                    json=json_data,
-                )
-=======
             return_value = get_result(
                 app,
                 endpoint,
                 method="post",
                 json_data=json_data,
             )
->>>>>>> 01500561
     mock_get_token.assert_called_once()
     mock_tf_init.assert_called_once()
     assert mock_tf_plan.call_count == call_count
@@ -311,9 +297,6 @@
             200,
             endpoint,
             json.dumps({"status": "OK", "resources": ["MOCK_RESOURCE"]}),
-<<<<<<< HEAD
-        )
-=======
         )
 
 
@@ -361,5 +344,4 @@
     mock_tf_plan.assert_called_once()
     mock_get_token.assert_called_once()
     mock_tf_init.assert_called_once()
-    assert_response(return_value, 200, endpoint, "MOCK_RESPONSE")
->>>>>>> 01500561
+    assert_response(return_value, 200, endpoint, "MOCK_RESPONSE")