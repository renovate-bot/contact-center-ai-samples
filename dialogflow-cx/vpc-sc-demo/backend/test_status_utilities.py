# Copyright 2022 Google LLC
#
# Licensed under the Apache License, Version 2.0 (the "License");
# you may not use this file except in compliance with the License.
# You may obtain a copy of the License at
#
#      http://www.apache.org/licenses/LICENSE-2.0
#
# Unless required by applicable law or agreed to in writing, software
# distributed under the License is distributed on an "AS IS" BASIS,
# WITHOUT WARRANTIES OR CONDITIONS OF ANY KIND, either express or implied.
# See the License for the specific language governing permissions and
# limitations under the License.

"""Module for testing status_utilities.py."""

import json

import pytest
import requests
import status_utilities
from mock import patch

<<<<<<< HEAD
from conftest import MockReturnObject, assert_response
=======

class MockReturnObject:  # pylint: disable=too-few-public-methods
    """Class to mock out json interface of requests.Response."""

    def __init__(self, status_code, data):
        self.status_code = status_code
        self.data = data

    def json(self):
        """Mock json interface."""
        return self.data

    @property
    def text(self):
        """Mock text interfact."""
        return json.dumps(self.data)
>>>>>>> 14e484b9


def assert_response(result, status_code, expected):
    """Assert propertes of result response."""
    assert len(result) == 1
    response = result["response"]
    assert response.status_code == status_code
    assert len(response.response) == 1
    assert json.loads(response.response[0].decode()) == expected


@pytest.mark.hermetic
def test_get_project_number():
    """Test get_project_number function."""
    with patch.object(
        requests,
        "get",
        return_value=MockReturnObject(200, {"projectNumber": "MOCK_PROJECT_NUMBER"}),
    ):
        result = status_utilities.get_project_number("MOCK_TOKEN", "MOCK_PROJECT_ID")
    assert result == {"project_number": "MOCK_PROJECT_NUMBER"}


@pytest.mark.hermetic
def test_get_project_number_no_project():
    """Test get_project_number function."""
    with patch.object(requests, "get", return_value=MockReturnObject(200, {})):
        result = status_utilities.get_project_number("MOCK_TOKEN", "MOCK_PROJECT_ID")
    assert_response(result, 200, {"status": "BLOCKED", "reason": "NO_PROJECT"})


@pytest.mark.hermetic
@pytest.mark.parametrize("title", [None, False])
def test_get_access_policy_name_no_policy(title):
    """Test get_access_policy_name function, no policy given."""
    result = status_utilities.get_access_policy_name(
        "MOCK_TOKEN", title, "MOCK_PROJECT_ID"
    )
    assert_response(result, 200, {"status": "BLOCKED", "reason": "NO_ACCESS_POLICY"})


@pytest.mark.hermetic
def test_get_access_policy_name_bad_token():
    """Test get_access_policy_name, bad token."""
    with patch.object(
        requests,
        "post",
        return_value=MockReturnObject(401, {"error": {"status": "UNAUTHENTICATED"}}),
    ):
        result = status_utilities.get_access_policy_name(
            "MOCK_TOKEN", "MOCK_PROJECT_TITLE", "MOCK_PROJECT_ID"
        )
        assert_response(result, 500, {"status": "BLOCKED", "reason": "UNAUTHENTICATED"})


@pytest.mark.hermetic
def test_get_access_policy_name_no_organization():
    """Test get_access_policy_name, bad organization."""
    with patch.object(requests, "post", return_value=MockReturnObject(200, {})):
        result = status_utilities.get_access_policy_name(
            "MOCK_TOKEN", "MOCK_PROJECT_TITLE", "MOCK_PROJECT_ID"
        )
        assert_response(result, 200, {"status": "BLOCKED", "reason": "NO_ORGANIZATION"})


@pytest.mark.hermetic
def test_get_access_policy_name_bad_project():
    """Test get_access_policy_name, bad project."""
    with patch.object(
        requests,
        "post",
        return_value=MockReturnObject(
            200,
            {
                "ancestor": [
                    {"resourceId": {"type": "organization", "id": "MOCK_ANCESTOR_ID"}}
                ]
            },
        ),
    ):
        result = status_utilities.get_access_policy_name(
            "MOCK_TOKEN", "MOCK_PROJECT_TITLE", "MOCK_PROJECT_ID"
        )
        assert_response(result, 200, {"status": "BLOCKED", "reason": "NO_PROJECT"})


@pytest.mark.hermetic
def test_get_access_policy_name_no_policy_found():
    """Test get_access_policy_name, bad policy configured."""
    with patch.object(
        requests,
        "post",
        return_value=MockReturnObject(
            200,
            {
                "ancestor": [
                    {"resourceId": {"type": "organization", "id": "MOCK_ANCESTOR_ID"}}
                ]
            },
        ),
    ):
        with patch.object(
            status_utilities,
            "get_project_number",
            return_value={"project_number": "MOCK_PROJECT_NUMBER"},
        ):
            result = status_utilities.get_access_policy_name(
                "MOCK_TOKEN", "MOCK_PROJECT_TITLE", "MOCK_PROJECT_ID"
            )
            assert_response(
                result, 200, {"status": "BLOCKED", "reason": "POLICY_NOT_FOUND"}
            )


@pytest.mark.hermetic
def test_get_access_policy_name():
    """Test get_access_policy_name, found the policy."""
    with patch.object(
        requests,
        "post",
        return_value=MockReturnObject(
            200,
            {
                "ancestor": [
                    {"resourceId": {"type": "organization", "id": "MOCK_ANCESTOR_ID"}}
                ]
            },
        ),
    ):
        with patch.object(
            status_utilities,
            "get_project_number",
            return_value={"project_number": "MOCK_PROJECT_NUMBER"},
        ):
            with patch.object(
                requests,
                "get",
                return_value=MockReturnObject(
                    200,
                    {
                        "accessPolicies": [
                            {
                                "title": "MOCK_PROJECT_TITLE",
                                "scopes": ["projects/MOCK_PROJECT_NUMBER"],
                                "name": "MOCK_ACCESS_POLICY",
                            }
                        ]
                    },
                ),
            ):

                result = status_utilities.get_access_policy_name(
                    "MOCK_TOKEN", "MOCK_PROJECT_TITLE", "MOCK_PROJECT_ID"
                )
                assert result == {"access_policy_name": "MOCK_ACCESS_POLICY"}


@pytest.mark.hermetic
def test_get_service_perimeter_data_uri_api():
    """Test get service perimieter, ACCESS_CONTEXT_MANAGER_API_DISABLED"""
    with patch.object(
        requests,
        "get",
        return_value=MockReturnObject(
            401,
            {
                "error": {
                    "status": "PERMISSION_DENIED",
                    "message": "Access Context Manager API has not been used in project",
                }
            },
        ),
    ):
        result = status_utilities.get_service_perimeter_data_uri(
            "MOCK_TOKEN", "MOCK_PROJECT_ID", "MOCK/MOCK_ACCESS_POLICY"
        )
        assert_response(
            result,
            200,
            {"status": "BLOCKED", "reason": "ACCESS_CONTEXT_MANAGER_API_DISABLED"},
        )


@pytest.mark.hermetic
def test_get_service_perimeter_data_uri_permission():
    """Test get service perimieter, permission denied"""
    with patch.object(
        requests,
        "get",
        return_value=MockReturnObject(
            401,
            {
                "error": {
                    "status": "PERMISSION_DENIED",
                    "message": "MOCK_MESSAGE",
                }
            },
        ),
    ):
        result = status_utilities.get_service_perimeter_data_uri(
            "MOCK_TOKEN", "MOCK_PROJECT_ID", "MOCK/MOCK_ACCESS_POLICY"
        )
        assert_response(
            result, 200, {"status": "BLOCKED", "reason": "PERMISSION_DENIED"}
        )


@pytest.mark.hermetic
def test_get_service_perimeter_data_uri_unknown():
    """Test get service perimieter, unknown error."""
    with patch.object(
        requests,
        "get",
        return_value=MockReturnObject(
            500,
            {
                "error": {
                    "status": "UNKNOWN",
                }
            },
        ),
    ):
        result = status_utilities.get_service_perimeter_data_uri(
            "MOCK_TOKEN", "MOCK_PROJECT_ID", "MOCK/MOCK_ACCESS_POLICY"
        )
        assert_response(result, 500, {"error": {"status": "UNKNOWN"}})


@pytest.mark.hermetic
def test_get_service_perimeter_data_uri_no_perimeter():
    """Test get service perimieter, no perimeter."""
    with patch.object(requests, "get", return_value=MockReturnObject(200, {})):
        result = status_utilities.get_service_perimeter_data_uri(
            "MOCK_TOKEN", "MOCK_PROJECT_ID", "MOCK/MOCK_ACCESS_POLICY"
        )
        assert_response(
            result, 200, {"status": "BLOCKED", "reason": "PERIMETER_NOT_FOUND"}
        )


@pytest.mark.hermetic
def test_get_service_perimeter_data_uri_yes_perimeter():
    """Test get service perimieter, success"""
    with patch.object(
        requests,
        "get",
        return_value=MockReturnObject(
            200,
            {
                "servicePerimeters": [
                    {
                        "title": "MOCK_PERIMETER_TITLE",
                        "name": "MOCK_PERIMETER_NAME",
                    }
                ]
            },
        ),
    ):
        result = status_utilities.get_service_perimeter_data_uri(
            "MOCK_TOKEN",
            "MOCK_PROJECT_ID",
            "MOCK/MOCK_ACCESS_POLICY",
            perimeter_title="MOCK_PERIMETER_TITLE",
        )
        assert result == {
            "uri": "https://accesscontextmanager.googleapis.com/v1/MOCK_PERIMETER_NAME",
        }


@pytest.mark.hermetic
def test_get_service_perimeter_status_bad_perimeter():
    """Test get_service_perimeter_status, bad service perimeter"""
    with patch.object(
        status_utilities,
        "get_service_perimeter_data_uri",
        return_value={"response": "MOCK_ERROR_RESPONSE"},
    ):
        result = status_utilities.get_service_perimeter_status(
            "MOCK_TOKEN", "MOCK_PROJECT_ID", "MOCK/MOCK_ACCESS_POLICY"
        )
        assert result == {"response": "MOCK_ERROR_RESPONSE"}


@pytest.mark.hermetic
def test_get_service_perimeter_status_api_disabled():
    """Test get_service_perimeter_status, api disabled"""
    with patch.object(
        status_utilities,
        "get_service_perimeter_data_uri",
        return_value={"uri": "http://MOCK_URI"},
    ):
        with patch.object(
            requests,
            "get",
            return_value=MockReturnObject(
                401,
                {
                    "error": {
                        "status": "PERMISSION_DENIED",
                        "message": "Access Context Manager API has not been used in project",
                    }
                },
            ),
        ):
            result = status_utilities.get_service_perimeter_status(
                "MOCK_TOKEN", "MOCK_PROJECT_ID", "MOCK/MOCK_ACCESS_POLICY"
            )
            assert_response(
                {"response": result},
                200,
                {"status": "BLOCKED", "reason": "ACCESS_CONTEXT_MANAGER_API_DISABLED"},
            )


@pytest.mark.hermetic
def test_get_service_perimeter_status_permission_denied():
    """Test get_service_perimeter_status, permission denied"""
    with patch.object(
        status_utilities,
        "get_service_perimeter_data_uri",
        return_value={"uri": "http://MOCK_URI"},
    ):
        with patch.object(
            requests,
            "get",
            return_value=MockReturnObject(
                401,
                {
                    "error": {
                        "status": "PERMISSION_DENIED",
                        "message": "MOCK_ERROR_MESSAGE",
                    }
                },
            ),
        ):
            result = status_utilities.get_service_perimeter_status(
                "MOCK_TOKEN", "MOCK_PROJECT_ID", "MOCK/MOCK_ACCESS_POLICY"
            )
            assert_response(
                result, 200, {"status": "BLOCKED", "reason": "PERMISSION_DENIED"}
            )


@pytest.mark.hermetic
def test_get_service_perimeter_status_unknown_error():
    """Test get_service_perimeter_status, unknown error"""
    with patch.object(
        status_utilities,
        "get_service_perimeter_data_uri",
        return_value={"uri": "http://MOCK_URI"},
    ):
        with patch.object(
            requests,
            "get",
            return_value=MockReturnObject(
                500,
                {
                    "error": {
                        "status": "UNKNOWN",
                    }
                },
            ),
        ):
            result = status_utilities.get_service_perimeter_status(
                "MOCK_TOKEN", "MOCK_PROJECT_ID", "MOCK/MOCK_ACCESS_POLICY"
            )
            assert_response(result, 500, {"error": {"status": "UNKNOWN"}})


@pytest.mark.hermetic
def test_get_service_perimeter_status_success():
    """Test get_service_perimeter_status, success"""
    with patch.object(
        status_utilities,
        "get_service_perimeter_data_uri",
        return_value={"uri": "http://MOCK_URI"},
    ):
        with patch.object(
            requests, "get", return_value=MockReturnObject(200, ["MOCK_SUCCESS"])
        ):
            result = status_utilities.get_service_perimeter_status(
                "MOCK_TOKEN", "MOCK_PROJECT_ID", "MOCK/MOCK_ACCESS_POLICY"
            )
            assert result == ["MOCK_SUCCESS"]


@pytest.mark.hermetic
def test_get_restricted_services_status_bad_perimeter_status():
    """test get_restricted_services_status, bad response from service status"""

    with patch.object(
        status_utilities,
        "get_service_perimeter_status",
        return_value={"response": "MOCK_RESPONSE"},
    ):
        result = status_utilities.get_restricted_services_status(
            "MOCK_TOKEN", "MOCK_PROJECT_ID", "MOCK/MOCK_ACCESS_POLICY"
        )
        assert result == {"response": "MOCK_RESPONSE"}


@pytest.mark.hermetic
@pytest.mark.parametrize(
    "status,expected",
    [
        (
            {},
            {
                "cloudfunctions_restricted": False,
                "dialogflow_restricted": False,
            },
        ),
        (
            {"restrictedServices": []},
            {
                "cloudfunctions_restricted": False,
                "dialogflow_restricted": False,
            },
        ),
        (
            {"restrictedServices": ["cloudfunctions.googleapis.com"]},
            {
                "cloudfunctions_restricted": True,
                "dialogflow_restricted": False,
            },
        ),
        (
            {"restrictedServices": ["dialogflow.googleapis.com"]},
            {
                "cloudfunctions_restricted": False,
                "dialogflow_restricted": True,
            },
        ),
        (
            {
                "restrictedServices": [
                    "cloudfunctions.googleapis.com",
                    "dialogflow.googleapis.com",
                ]
            },
            {
                "cloudfunctions_restricted": True,
                "dialogflow_restricted": True,
            },
        ),
    ],
)
def test_get_restricted_services_status_parameterize(status, expected):
    """test get_restricted_services_status."""
    with patch.object(
        status_utilities,
        "get_service_perimeter_status",
        return_value={"status": status},
    ):
        result = status_utilities.get_restricted_services_status(
            "MOCK_TOKEN", "MOCK_PROJECT_ID", "MOCK/MOCK_ACCESS_POLICY"
        )
        assert result == expected


@pytest.mark.hermetic
def test_check_function_exists_cloudfunctions_404():
    """Test check_function_exists, 404 error webhook not found"""
    with patch.object(
        requests,
        "get",
        return_value=MockReturnObject(404, {"error": {"status": "NOT_FOUND"}}),
    ):
        result = status_utilities.check_function_exists(
            "MOCK_TOKEN", "MOCK_PROJECT_ID", "MOCK_REGION", "MOCK_FUNCTION_NAME"
        )
        assert_response(
            result, 200, {"status": "BLOCKED", "reason": "WEBHOOK_NOT_FOUND"}
        )


@pytest.mark.hermetic
def test_check_function_exists_cloudfunctions_api_not_used():
    """Test check_function_exists, api not set up."""
    with patch.object(
        requests,
        "get",
        return_value=MockReturnObject(
            403,
            {
                "error": {
                    "message": "Cloud Functions API has not been used in project",
                }
            },
        ),
    ):
        result = status_utilities.check_function_exists(
            "MOCK_TOKEN", "MOCK_PROJECT_ID", "MOCK_REGION", "MOCK_FUNCTION_NAME"
        )
        assert_response(
            result, 200, {"status": "BLOCKED", "reason": "CLOUDFUNCTIONS_API_DISABLED"}
        )


@pytest.mark.hermetic
def test_check_function_exists_permission_denied_iam():
    """Test check_function_exists, iam issue."""
    with patch.object(
        requests,
        "get",
        return_value=MockReturnObject(
            403,
            {
                "error": {
                    "status": "PERMISSION_DENIED",
                    "message": "Permission 'cloudfunctions.functions.get' denied on resource",
                }
            },
        ),
    ):
        result = status_utilities.check_function_exists(
            "MOCK_TOKEN", "MOCK_PROJECT_ID", "MOCK_REGION", "MOCK_FUNCTION_NAME"
        )
        assert_response(
            result, 200, {"status": "BLOCKED", "reason": "PERMISSION_DENIED"}
        )


@pytest.mark.hermetic
def test_check_function_exists_permission_denied_vpc():
    """Test check_function_exists, vpc in place."""
    with patch.object(
        requests,
        "get",
        return_value=MockReturnObject(
            403,
            {
                "error": {
                    "details": [{"violations": [{"type": "VPC_SERVICE_CONTROLS"}]}],
                    "message": "MOCK_MESSAGE",
                    "status": "MOCK_STATUS",
                }
            },
        ),
    ):
        result = status_utilities.check_function_exists(
            "MOCK_TOKEN", "MOCK_PROJECT_ID", "MOCK_REGION", "MOCK_FUNCTION_NAME"
        )
        assert_response(
            result, 200, {"status": "BLOCKED", "reason": "VPC_SERVICE_CONTROLS"}
        )


@pytest.mark.hermetic
def test_check_function_exists_permission_denied_unknown_type():
    """Test check_function_exists, unknown error."""
    with patch.object(
        requests,
        "get",
        return_value=MockReturnObject(
            403,
            {
                "error": {
                    "details": [{"violations": [{"type": "UNKNOWN"}]}],
                    "message": "MOCK_MESSAGE",
                    "status": "MOCK_STATUS",
                }
            },
        ),
    ):
        result = status_utilities.check_function_exists(
            "MOCK_TOKEN", "MOCK_PROJECT_ID", "MOCK_REGION", "MOCK_FUNCTION_NAME"
        )
        assert_response(
            result,
            500,
            {
                "error": {
                    "details": [{"violations": [{"type": "UNKNOWN"}]}],
                    "message": "MOCK_MESSAGE",
                    "status": "MOCK_STATUS",
                }
            },
        )


@pytest.mark.hermetic
def test_check_function_exists_server_error():
    """Test check_function_exists, server error."""
    with patch.object(
        requests, "get", return_value=MockReturnObject(500, ["SERVER_ERROR"])
    ):
        result = status_utilities.check_function_exists(
            "MOCK_TOKEN", "MOCK_PROJECT_ID", "MOCK_REGION", "MOCK_FUNCTION_NAME"
        )
        assert_response(result, 500, ["SERVER_ERROR"])


@pytest.mark.hermetic
def test_check_function_exists_success():
    """Test check_function_exists, success."""
    with patch.object(requests, "get", return_value=MockReturnObject(200, {})):
        result = status_utilities.check_function_exists(
            "MOCK_TOKEN", "MOCK_PROJECT_ID", "MOCK_REGION", "MOCK_FUNCTION_NAME"
        )
        assert result == {"status": "OK"}


@pytest.mark.hermetic
def test_get_agents_api():
    """Test get_agents permission denied api not set up"""
    with patch.object(
        requests,
        "get",
        return_value=MockReturnObject(
            403,
            {
                "error": {
                    "status": "PERMISSION_DENIED",
                    "message": "Dialogflow API has not been used in project",
                }
            },
        ),
    ):
        result = status_utilities.get_agents(
            "MOCK_TOKEN", "MOCK_PROJECT_ID", "MOCK_REGION"
        )
        assert_response(
            result, 200, {"status": "BLOCKED", "reason": "DIALOGFLOW_API_DISABLED"}
        )


@pytest.mark.hermetic
def test_get_agents_iam():
    """Test get_agents permission denied iam permissions."""
    with patch.object(
        requests,
        "get",
        return_value=MockReturnObject(
            403,
            {
                "error": {
                    "status": "PERMISSION_DENIED",
                    "message": "Caller does not have required permission",
                }
            },
        ),
    ):
        result = status_utilities.get_agents(
            "MOCK_TOKEN", "MOCK_PROJECT_ID", "MOCK_REGION"
        )
        assert_response(
            result, 200, {"status": "BLOCKED", "reason": "WRONG_PERMISSION"}
        )


@pytest.mark.hermetic
def test_get_agents_vpc():
    """Test get_agents permission denied vpc."""
    with patch.object(
        requests,
        "get",
        return_value=MockReturnObject(
            403,
            {
                "error": {
                    "details": [{"violations": [{"type": "VPC_SERVICE_CONTROLS"}]}],
                    "message": "MOCK_MESSAGE",
                    "status": "MOCK_STATUS",
                }
            },
        ),
    ):
        result = status_utilities.get_agents(
            "MOCK_TOKEN", "MOCK_PROJECT_ID", "MOCK_REGION"
        )
        assert_response(
            result, 200, {"status": "BLOCKED", "reason": "VPC_SERVICE_CONTROLS"}
        )


@pytest.mark.hermetic
def test_get_agents_permissions_unknown():
    """Test get_agents permission denied permissions unknown."""
    with patch.object(
        requests,
        "get",
        return_value=MockReturnObject(
            403,
            {
                "error": {
                    "status": "PERMISSION_DENIED",
                    "message": "UNKNOWN",
                    "details": [],
                }
            },
        ),
    ):
        result = status_utilities.get_agents(
            "MOCK_TOKEN", "MOCK_PROJECT_ID", "MOCK_REGION"
        )
        assert_response(
            result, 200, {"status": "BLOCKED", "reason": "PERMISSION_DENIED"}
        )


@pytest.mark.hermetic
def test_get_agents_server_error():
    """Test get_agents server error."""
    with patch.object(
        requests, "get", return_value=MockReturnObject(500, ["SERVER_ERROR"])
    ):
        result = status_utilities.get_agents(
            "MOCK_TOKEN", "MOCK_PROJECT_ID", "MOCK_REGION"
        )
        assert_response(result, 500, ["SERVER_ERROR"])


@pytest.mark.hermetic
def test_get_agents_not_found():
    """Test get_agents agent not found."""
    with patch.object(
        requests,
        "get",
        return_value=MockReturnObject(
            200,
            {},
        ),
    ):
        result = status_utilities.get_agents(
            "MOCK_TOKEN", "MOCK_PROJECT_ID", "MOCK_REGION"
        )
        assert_response(result, 200, {"status": "BLOCKED", "reason": "AGENT_NOT_FOUND"})


@pytest.mark.hermetic
def test_get_agents_potential_buggy_codepath():
    """I think this might be a buggy codepath, adding test for now to investigate later (TDD)."""
    with patch.object(
        requests,
        "get",
        return_value=MockReturnObject(
            200,
            {"error": "MOCK_ERROR"},
        ),
    ):
        result = status_utilities.get_agents(
            "MOCK_TOKEN", "MOCK_PROJECT_ID", "MOCK_REGION"
        )
        assert result is None


@pytest.mark.hermetic
def test_get_agents_success():
    """Test get_agents success."""
    with patch.object(
        requests,
        "get",
        return_value=MockReturnObject(
            200,
            {"agents": [{"displayName": "MOCK_AGENT_NAME"}]},
        ),
    ):
        result = status_utilities.get_agents(
            "MOCK_TOKEN", "MOCK_PROJECT_ID", "MOCK_REGION"
        )
    assert result == {"data": {"MOCK_AGENT_NAME": {"displayName": "MOCK_AGENT_NAME"}}}


@pytest.mark.hermetic
def test_get_webhooks_vpc():
    """Test get_webhooks, access error vpc"""
    with patch.object(
        requests,
        "get",
        return_value=MockReturnObject(
            403,
            {
                "error": {
                    "details": [{"violations": [{"type": "VPC_SERVICE_CONTROLS"}]}],
                    "message": "MOCK_MESSAGE",
                    "status": "MOCK_STATUS",
                }
            },
        ),
    ):
        result = status_utilities.get_webhooks(
            "MOCK_TOKEN", "MOCK_PROJECT_ID", "MOCK_PROJECT_ID", "MOCK_REGION"
        )
        assert_response(
            result, 200, {"status": "BLOCKED", "reason": "VPC_SERVICE_CONTROLS"}
        )


@pytest.mark.hermetic
def test_get_webhooks_server_error():
    """Test get_webhooks, access error vpc"""
    with patch.object(
        requests, "get", return_value=MockReturnObject(500, ["SERVER_ERROR"])
    ):
        result = status_utilities.get_webhooks(
            "MOCK_TOKEN", "MOCK_PROJECT_ID", "MOCK_PROJECT_ID", "MOCK_REGION"
        )
        assert_response(result, 500, ["SERVER_ERROR"])


@pytest.mark.hermetic
def test_get_webhooks_success():
    """Test get_webhooks, success"""
    with patch.object(
        requests,
        "get",
        return_value=MockReturnObject(
            200,
            {"webhooks": [{"displayName": "MOCK_WEBHOOK_NAME"}]},
        ),
    ):
        result = status_utilities.get_webhooks(
            "MOCK_TOKEN", "MOCK_PROJECT_ID", "MOCK_PROJECT_ID", "MOCK_REGION"
        )
    assert result == {
        "data": {"MOCK_WEBHOOK_NAME": {"displayName": "MOCK_WEBHOOK_NAME"}}
    }<|MERGE_RESOLUTION|>--- conflicted
+++ resolved
@@ -21,35 +21,7 @@
 import status_utilities
 from mock import patch
 
-<<<<<<< HEAD
 from conftest import MockReturnObject, assert_response
-=======
-
-class MockReturnObject:  # pylint: disable=too-few-public-methods
-    """Class to mock out json interface of requests.Response."""
-
-    def __init__(self, status_code, data):
-        self.status_code = status_code
-        self.data = data
-
-    def json(self):
-        """Mock json interface."""
-        return self.data
-
-    @property
-    def text(self):
-        """Mock text interfact."""
-        return json.dumps(self.data)
->>>>>>> 14e484b9
-
-
-def assert_response(result, status_code, expected):
-    """Assert propertes of result response."""
-    assert len(result) == 1
-    response = result["response"]
-    assert response.status_code == status_code
-    assert len(response.response) == 1
-    assert json.loads(response.response[0].decode()) == expected
 
 
 @pytest.mark.hermetic
