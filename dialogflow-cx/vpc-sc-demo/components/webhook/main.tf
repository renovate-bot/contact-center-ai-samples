# Copyright 2022 Google LLC
#
# Licensed under the Apache License, Version 2.0 (the "License");
# you may not use this file except in compliance with the License.
# You may obtain a copy of the License at
#
#      http://www.apache.org/licenses/LICENSE-2.0
#
# Unless required by applicable law or agreed to in writing, software
# distributed under the License is distributed on an "AS IS" BASIS,
# WITHOUT WARRANTIES OR CONDITIONS OF ANY KIND, either express or implied.
# See the License for the specific language governing permissions and
# limitations under the License.

variable "project_id" {
  description = "Project ID"
  type        = string
}

variable "bucket" {
  description = "bucket"
  type        = string
}

terraform {
  required_providers {
<<<<<<< HEAD
    google  = "~> 4.77.0"
    archive = "~> 2.2.0"
=======
    google  = "~> 4.45.0"
    archive = "~> 2.4.0"
>>>>>>> 691cb37c
    time    = "~> 0.9.1"
  }
  backend "gcs" {
    bucket = null
    prefix = null
  }
}

variable "region" {
  description = "Region"
  type        = string
  default     = "us-central1"
}

variable "webhook_src" {
  description = "webhook_src"
  type        = string
  default     = "./telecom-webhook-src"
}

variable "webhook_name" {
  description = "webhook_name"
  type        = string
  default     = "custom-telco-webhook"
}

variable "webhook_obj_name" {
  description = "Blob name of webhook zip file in GCS bucket"
  type        = string
  default     = "webhook.zip"
}

variable "webhook_runtime" {
  description = "Webhook runtime"
  type        = string
  default     = "python39"
}

variable "webhook_entrypoint" {
  description = "Webhook entrypoint"
  type        = string
  default     = "cx_prebuilt_agents_telecom"
}

variable "webhook_ingress_setting" {
  description = "Webhook ingress setting"
  type        = string
  default     = "ALLOW_ALL"
}

resource "google_project_service" "serviceusage" {
  service                    = "serviceusage.googleapis.com"
  project                    = var.project_id
  disable_on_destroy         = false
  disable_dependent_services = true
}

resource "google_project_service" "cloudfunctions" {
  service                    = "cloudfunctions.googleapis.com"
  project                    = var.project_id
  disable_on_destroy         = false
  disable_dependent_services = true
  depends_on = [
    google_project_service.serviceusage
  ]
}

resource "google_project_service" "cloudbuild" {
  service                    = "cloudbuild.googleapis.com"
  project                    = var.project_id
  disable_on_destroy         = false
  disable_dependent_services = true
  depends_on = [
    google_project_service.serviceusage
  ]
}

data "archive_file" "webhook_source" {
  type        = "zip"
  source_dir  = var.webhook_src
  output_path = abspath("./tmp/webhook.zip")
}

resource "google_storage_bucket_object" "webhook" {
  name   = var.webhook_obj_name
  bucket = var.bucket
  source = data.archive_file.webhook_source.output_path
}

resource "time_sleep" "wait_for_apis" {
  create_duration = "60s"
  depends_on = [
    google_project_service.cloudfunctions,
    google_project_service.cloudbuild,
  ]
}

resource "google_cloudfunctions_function" "webhook" {
  project               = var.project_id
  name                  = var.webhook_name
  description           = "VPC-SC Demo Webhook"
  runtime               = var.webhook_runtime
  available_memory_mb   = 128
  source_archive_bucket = var.bucket
  source_archive_object = google_storage_bucket_object.webhook.name
  trigger_http          = true
  timeout               = 60
  entry_point           = var.webhook_entrypoint
  region                = var.region
  ingress_settings      = var.webhook_ingress_setting
  depends_on = [
    time_sleep.wait_for_apis
  ]
}<|MERGE_RESOLUTION|>--- conflicted
+++ resolved
@@ -24,13 +24,8 @@
 
 terraform {
   required_providers {
-<<<<<<< HEAD
     google  = "~> 4.77.0"
-    archive = "~> 2.2.0"
-=======
-    google  = "~> 4.45.0"
     archive = "~> 2.4.0"
->>>>>>> 691cb37c
     time    = "~> 0.9.1"
   }
   backend "gcs" {
