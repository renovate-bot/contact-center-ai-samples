--- conflicted
+++ resolved
@@ -1,27 +1,38 @@
 {
-  "extends": [
-    "eslint:recommended",
-    "plugin:node/recommended",
-    "prettier"
-  ],
-  "plugins": [
-    "json",
-    "node",
-    "prettier"
-  ],
-  "rules": {
-    "node/no-missing-require": "off",
-    "prettier/prettier": "error",
-    "block-scoped-var": "error",
-    "eqeqeq": "error",
-    "no-var": "error",
-    "prefer-const": "error",
-    "eol-last": "error",
-    "prefer-arrow-callback": "error",
-    "no-trailing-spaces": "error",
-    "quotes": ["warn", "single", { "avoidEscape": true }],
-    "no-restricted-properties": [
-      "error",
+    "extends": [
+      "eslint:recommended",
+      "plugin:node/recommended",
+      "prettier"
+    ],
+    "plugins": [
+      "json",
+      "node",
+      "prettier"
+    ],
+    "rules": {
+      "node/no-missing-require": "off",
+      "prettier/prettier": "error",
+      "block-scoped-var": "error",
+      "eqeqeq": "error",
+      "no-var": "error",
+      "prefer-const": "error",
+      "eol-last": "error",
+      "prefer-arrow-callback": "error",
+      "no-trailing-spaces": "error",
+      "quotes": ["warn", "single", { "avoidEscape": true }],
+      "no-restricted-properties": [
+        "error",
+        {
+          "object": "describe",
+          "property": "only"
+        },
+        {
+          "object": "it",
+          "property": "only"
+        }
+      ]
+    },
+    "overrides": [
       {
         "object": "describe",
         "property": "only"
@@ -31,40 +42,4 @@
         "property": "only"
       }
     ]
-<<<<<<< HEAD
-  },
-  "overrides": [
-    {
-      "files": ["**/*.ts", "**/*.tsx"],
-      "parser": "@typescript-eslint/parser",
-      "extends": [
-        "plugin:@typescript-eslint/recommended"
-      ],
-      "rules": {
-        "@typescript-eslint/no-non-null-assertion": "off",
-        "@typescript-eslint/no-use-before-define": "off",
-        "@typescript-eslint/no-warning-comments": "off",
-        "@typescript-eslint/no-empty-function": "off",
-        "@typescript-eslint/no-var-requires": "off",
-        "@typescript-eslint/explicit-function-return-type": "off",
-        "@typescript-eslint/explicit-module-boundary-types": "off",
-        "@typescript-eslint/ban-types": "off",
-        "@typescript-eslint/camelcase": "off",
-        "node/no-missing-import": "off",
-        "node/no-empty-function": "off",
-        "node/no-unsupported-features/es-syntax": "off",
-        "node/no-missing-require": "off",
-        "node/shebang": "off",
-        "no-dupe-class-members": "off",
-        "require-atomic-updates": "off"
-      },
-      "parserOptions": {
-        "ecmaVersion": 2018,
-        "sourceType": "module"
-      }
-    }
-  ]
-}
-=======
-  }
->>>>>>> a95207ed
+  }