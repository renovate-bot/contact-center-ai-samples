name: Dialogflow CX Webhook Python
on:
  push:
    branches: [main]
    paths:
      - .github/workflows/dialogflow-cx-webhook-python.yaml
      - dialogflow-cx-webhook-python/**
  pull_request:
    branches: [main]
    paths:
      - .github/workflows/dialogflow-cx-webhook-python.yaml
      - dialogflow-cx-webhook-python/**
jobs:
<<<<<<< HEAD
  linting:
    runs-on: ubuntu-latest
    defaults:
      run:
        working-directory: ./dialogflow-cx-webhook-python
    steps:
      - uses: actions/checkout@v3
      - name: Install requirements.txt
        run: |
          python -m pip install --upgrade pip
          pip install -r requirements.txt
      - name: Install pylint
        run: |
          python -m pip install --upgrade pip
          pip install pylint
      - name: Analyze code with pylint
        run: |
          pytest
=======
>>>>>>> 1f9123e9
  unit:
    runs-on: ubuntu-latest
    defaults:
      run:
        working-directory: ./dialogflow-cx-webhook-python
    strategy:
      matrix:
        python: ["3.7", "3.8", "3.9", "3.10"]
    steps:
      - uses: actions/setup-python@v3
        with:
          python-version: ${{ matrix.python }}
      - uses: actions/checkout@v3
      - name: Install requirements.txt
        run: |
          python -m pip install --upgrade pip
          pip install -r requirements.txt
      - name: Run unit tests
        run: |
          python main_test.py<|MERGE_RESOLUTION|>--- conflicted
+++ resolved
@@ -11,27 +11,6 @@
       - .github/workflows/dialogflow-cx-webhook-python.yaml
       - dialogflow-cx-webhook-python/**
 jobs:
-<<<<<<< HEAD
-  linting:
-    runs-on: ubuntu-latest
-    defaults:
-      run:
-        working-directory: ./dialogflow-cx-webhook-python
-    steps:
-      - uses: actions/checkout@v3
-      - name: Install requirements.txt
-        run: |
-          python -m pip install --upgrade pip
-          pip install -r requirements.txt
-      - name: Install pylint
-        run: |
-          python -m pip install --upgrade pip
-          pip install pylint
-      - name: Analyze code with pylint
-        run: |
-          pytest
-=======
->>>>>>> 1f9123e9
   unit:
     runs-on: ubuntu-latest
     defaults:
