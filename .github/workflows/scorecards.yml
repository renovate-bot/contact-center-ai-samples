--- conflicted
+++ resolved
@@ -22,11 +22,7 @@
 
     steps:
       - name: "Checkout code"
-<<<<<<< HEAD
-        uses: actions/checkout@dcd71f646680f2efd8db4afa5ad64fdcba30e748 # v3.0.0
-=======
         uses: actions/checkout@2541b1294d2704b0964813337f33b291d3f8596b # v3.0.0
->>>>>>> fc04b47d
         with:
           persist-credentials: false
 
